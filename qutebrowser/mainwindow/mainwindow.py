# vim: ft=python fileencoding=utf-8 sts=4 sw=4 et:

# Copyright 2014-2020 Florian Bruhin (The Compiler) <mail@qutebrowser.org>
#
# This file is part of qutebrowser.
#
# qutebrowser is free software: you can redistribute it and/or modify
# it under the terms of the GNU General Public License as published by
# the Free Software Foundation, either version 3 of the License, or
# (at your option) any later version.
#
# qutebrowser is distributed in the hope that it will be useful,
# but WITHOUT ANY WARRANTY; without even the implied warranty of
# MERCHANTABILITY or FITNESS FOR A PARTICULAR PURPOSE.  See the
# GNU General Public License for more details.
#
# You should have received a copy of the GNU General Public License
# along with qutebrowser.  If not, see <http://www.gnu.org/licenses/>.

"""The main window of qutebrowser."""

import binascii
import base64
import itertools
import functools
import typing

from PyQt5.QtCore import (pyqtSignal, pyqtSlot, QRect, QPoint, QTimer, Qt,
                          QCoreApplication, QEventLoop, QByteArray)
from PyQt5.QtWidgets import QWidget, QVBoxLayout, QApplication, QSizePolicy
from PyQt5.QtGui import QPalette

from qutebrowser.commands import runners
from qutebrowser.api import cmdutils
<<<<<<< HEAD
from qutebrowser.config import config, configfiles, stylesheet
=======
from qutebrowser.config import config, configfiles, websettings
>>>>>>> 9c6980dc
from qutebrowser.utils import (message, log, usertypes, qtutils, objreg, utils,
                               jinja, debug)
from qutebrowser.mainwindow import messageview, prompt
from qutebrowser.completion import completionwidget, completer
from qutebrowser.keyinput import modeman
from qutebrowser.browser import commands, downloadview, hints, downloads
from qutebrowser.misc import crashsignal, keyhintwidget, sessions
from qutebrowser.qt import sip


win_id_gen = itertools.count(0)


def get_window(*, via_ipc: bool,
               target: str,
               no_raise: bool = False) -> int:
    """Helper function for app.py to get a window id.

    Args:
        via_ipc: Whether the request was made via IPC.
        target: Where/how to open the window (via setting, command-line or
                override).
        no_raise: suppress target window raising

    Return:
        ID of a window that was used to open URL
    """
    if not via_ipc:
        # Initial main window
        return 0

    window = None
    should_raise = False

    # Try to find the existing tab target if opening in a tab
    if target not in {'window', 'private-window'}:
        window = get_target_window()
        should_raise = target not in {'tab-silent', 'tab-bg-silent'}

    is_private = target == 'private-window'

    # Otherwise, or if no window was found, create a new one
    if window is None:
        window = MainWindow(private=is_private)
        window.show()
        should_raise = True

    if should_raise and not no_raise:
        raise_window(window)

    return window.win_id


def raise_window(window, alert=True):
    """Raise the given MainWindow object."""
    window.setWindowState(window.windowState() & ~Qt.WindowMinimized)
    window.setWindowState(window.windowState() | Qt.WindowActive)
    window.raise_()
    # WORKAROUND for https://bugreports.qt.io/browse/QTBUG-69568
    QCoreApplication.processEvents(  # type: ignore[call-overload]
        QEventLoop.ExcludeUserInputEvents | QEventLoop.ExcludeSocketNotifiers)

    if not sip.isdeleted(window):
        # Could be deleted by the events run above
        window.activateWindow()

    if alert:
        QApplication.instance().alert(window)


def get_target_window():
    """Get the target window for new tabs, or None if none exist."""
    try:
        win_mode = config.val.new_instance_open_target_window
        if win_mode == 'last-focused':
            return objreg.last_focused_window()
        elif win_mode == 'first-opened':
            return objreg.window_by_index(0)
        elif win_mode == 'last-opened':
            return objreg.window_by_index(-1)
        elif win_mode == 'last-visible':
            return objreg.last_visible_window()
        else:
            raise ValueError("Invalid win_mode {}".format(win_mode))
    except objreg.NoWindow:
        return None


_OverlayInfoType = typing.Tuple[QWidget, pyqtSignal, bool, str]


class MainWindow(QWidget):

    """The main window of qutebrowser.

    Adds all needed components to a vbox, initializes sub-widgets and connects
    signals.

    Attributes:
        status: The StatusBar widget.
        tabbed_browser: The TabbedBrowser widget.
        state_before_fullscreen: window state before activation of fullscreen.
        _downloadview: The DownloadView widget.
        _download_model: The DownloadModel instance.
        _vbox: The main QVBoxLayout.
        _commandrunner: The main CommandRunner instance.
        _overlays: Widgets shown as overlay for the current webpage.
        _private: Whether the window is in private browsing mode.
    """

    # Application wide stylesheets
    STYLESHEET = """
        HintLabel {
            background-color: {{ conf.colors.hints.bg }};
            color: {{ conf.colors.hints.fg }};
            font: {{ conf.fonts.hints }};
            border: {{ conf.hints.border }};
            border-radius: {{ conf.hints.radius }}px;
            padding-top: {{ conf.hints.padding['top'] }}px;
            padding-left: {{ conf.hints.padding['left'] }}px;
            padding-right: {{ conf.hints.padding['right'] }}px;
            padding-bottom: {{ conf.hints.padding['bottom'] }}px;
        }

        QMenu {
            {% if conf.fonts.contextmenu %}
                font: {{ conf.fonts.contextmenu }};
            {% endif %}
            {% if conf.colors.contextmenu.menu.bg %}
                background-color: {{ conf.colors.contextmenu.menu.bg }};
            {% endif %}
            {% if conf.colors.contextmenu.menu.fg %}
                color: {{ conf.colors.contextmenu.menu.fg }};
            {% endif %}
        }

        QMenu::item:selected {
            {% if conf.colors.contextmenu.selected.bg %}
                background-color: {{ conf.colors.contextmenu.selected.bg }};
            {% endif %}
            {% if conf.colors.contextmenu.selected.fg %}
                color: {{ conf.colors.contextmenu.selected.fg }};
            {% endif %}
        }

        QMenu::item:disabled {
            {% if conf.colors.contextmenu.disabled.bg %}
                background-color: {{ conf.colors.contextmenu.disabled.bg }};
            {% endif %}
            {% if conf.colors.contextmenu.disabled.fg %}
                color: {{ conf.colors.contextmenu.disabled.fg }};
            {% endif %}
        }
    """

    def __init__(self, *,
                 private: bool,
                 geometry: typing.Optional[QByteArray] = None,
                 parent: typing.Optional[QWidget] = None) -> None:
        """Create a new main window.

        Args:
            geometry: The geometry to load, as a bytes-object (or None).
            private: Whether the window is in private browsing mode.
            parent: The parent the window should get.
        """
        super().__init__(parent)
        # Late import to avoid a circular dependency
        # - browsertab -> hints -> webelem -> mainwindow -> bar -> browsertab
        from qutebrowser.mainwindow import tabbedbrowser
        from qutebrowser.mainwindow.statusbar import bar

        self.setAttribute(Qt.WA_DeleteOnClose)
        self.setAttribute(Qt.WA_TranslucentBackground)
        self.palette().setColor(QPalette.Window, Qt.transparent)
        self._overlays = []  # type: typing.MutableSequence[_OverlayInfoType]
        self.win_id = next(win_id_gen)
        self.registry = objreg.ObjectRegistry()
        objreg.window_registry[self.win_id] = self
        objreg.register('main-window', self, scope='window',
                        window=self.win_id)
        tab_registry = objreg.ObjectRegistry()
        objreg.register('tab-registry', tab_registry, scope='window',
                        window=self.win_id)

        message_bridge = message.MessageBridge(self)
        objreg.register('message-bridge', message_bridge, scope='window',
                        window=self.win_id)

        self.setWindowTitle('qutebrowser')
        self._vbox = QVBoxLayout(self)
        self._vbox.setContentsMargins(0, 0, 0, 0)
        self._vbox.setSpacing(0)

        self._init_downloadmanager()
        self._downloadview = downloadview.DownloadView(
            model=self._download_model)

<<<<<<< HEAD
        self._private = config.val.content.private_browsing or private

        self.tabbed_browser = tabbedbrowser.TabbedBrowser(
            win_id=self.win_id, private=self._private, parent=self
        )  # type: tabbedbrowser.TabbedBrowser
=======
        if config.val.content.private_browsing:
            # This setting always trumps what's passed in.
            private = True
        else:
            private = bool(private)
        self.private = private
        self.tabbed_browser = tabbedbrowser.TabbedBrowser(win_id=self.win_id,
                                                          private=private,
                                                          parent=self)
>>>>>>> 9c6980dc
        objreg.register('tabbed-browser', self.tabbed_browser, scope='window',
                        window=self.win_id)
        self._init_command_dispatcher()

        # We need to set an explicit parent for StatusBar because it does some
        # show/hide magic immediately which would mean it'd show up as a
        # window.
        self.status = bar.StatusBar(win_id=self.win_id, private=self._private,
                                    parent=self)

        self._add_widgets()
        self._downloadview.show()

        self._init_completion()

        log.init.debug("Initializing modes...")
        modeman.init(win_id=self.win_id, parent=self)

        self._commandrunner = runners.CommandRunner(self.win_id,
                                                    partial_match=True)

        self._keyhint = keyhintwidget.KeyHintView(self.win_id, self)
        self._add_overlay(self._keyhint, self._keyhint.update_geometry)

        self._prompt_container = prompt.PromptContainer(self.win_id, self)
        self._add_overlay(self._prompt_container,
                          self._prompt_container.update_geometry,
                          centered=True, padding=10)
        objreg.register('prompt-container', self._prompt_container,
                        scope='window', window=self.win_id, command_only=True)
        self._prompt_container.hide()

        self._messageview = messageview.MessageView(parent=self)
        self._add_overlay(self._messageview, self._messageview.update_geometry)

        self._init_geometry(geometry)
        self._connect_signals()

        # When we're here the statusbar might not even really exist yet, so
        # resizing will fail. Therefore, we use singleShot QTimers to make sure
        # we defer this until everything else is initialized.
        QTimer.singleShot(0, self._connect_overlay_signals)
        config.instance.changed.connect(self._on_config_changed)

        QApplication.instance().new_window.emit(self)
        self._set_decoration(config.val.window.hide_decoration)

        self.state_before_fullscreen = self.windowState()
        stylesheet.set_register(self)

    def _init_geometry(self, geometry):
        """Initialize the window geometry or load it from disk."""
        if geometry is not None:
            self._load_geometry(geometry)
        elif self.win_id == 0:
            self._load_state_geometry()
        else:
            self._set_default_geometry()
        log.init.debug("Initial main window geometry: {}".format(
            self.geometry()))

    def _add_overlay(self, widget, signal, *, centered=False, padding=0):
        self._overlays.append((widget, signal, centered, padding))

    def _update_overlay_geometries(self):
        """Update the size/position of all overlays."""
        for w, _signal, centered, padding in self._overlays:
            self._update_overlay_geometry(w, centered, padding)

    def _update_overlay_geometry(self, widget, centered, padding):
        """Reposition/resize the given overlay."""
        if not widget.isVisible():
            return

        if widget.sizePolicy().horizontalPolicy() == QSizePolicy.Expanding:
            width = self.width() - 2 * padding
            if widget.hasHeightForWidth():
                height = widget.heightForWidth(width)
            else:
                height = widget.sizeHint().height()
            left = padding
        else:
            size_hint = widget.sizeHint()
            width = min(size_hint.width(), self.width() - 2 * padding)
            height = size_hint.height()
            left = (self.width() - width) // 2 if centered else 0

        height_padding = 20
        status_position = config.val.statusbar.position
        if status_position == 'bottom':
            if self.status.isVisible():
                status_height = self.status.height()
                bottom = self.status.geometry().top()
            else:
                status_height = 0
                bottom = self.height()
            top = self.height() - status_height - height
            top = qtutils.check_overflow(top, 'int', fatal=False)
            topleft = QPoint(left, max(height_padding, top))
            bottomright = QPoint(left + width, bottom)
        elif status_position == 'top':
            if self.status.isVisible():
                status_height = self.status.height()
                top = self.status.geometry().bottom()
            else:
                status_height = 0
                top = 0
            topleft = QPoint(left, top)
            bottom = status_height + height
            bottom = qtutils.check_overflow(bottom, 'int', fatal=False)
            bottomright = QPoint(left + width,
                                 min(self.height() - height_padding, bottom))
        else:
            raise ValueError("Invalid position {}!".format(status_position))

        rect = QRect(topleft, bottomright)
        log.misc.debug('new geometry for {!r}: {}'.format(widget, rect))
        if rect.isValid():
            widget.setGeometry(rect)

    def _init_downloadmanager(self):
        log.init.debug("Initializing downloads...")
        qtnetwork_download_manager = objreg.get('qtnetwork-download-manager')

        try:
            webengine_download_manager = objreg.get(
                'webengine-download-manager')
        except KeyError:
            webengine_download_manager = None

        self._download_model = downloads.DownloadModel(
            qtnetwork_download_manager, webengine_download_manager)
        objreg.register('download-model', self._download_model,
                        scope='window', window=self.win_id,
                        command_only=True)

    def _init_completion(self):
        self._completion = completionwidget.CompletionView(cmd=self.status.cmd,
                                                           win_id=self.win_id,
                                                           parent=self)
        completer_obj = completer.Completer(cmd=self.status.cmd,
                                            win_id=self.win_id,
                                            parent=self._completion)
        self._completion.selection_changed.connect(
            completer_obj.on_selection_changed)
        objreg.register('completion', self._completion, scope='window',
                        window=self.win_id, command_only=True)
        self._add_overlay(self._completion, self._completion.update_geometry)

    def _init_command_dispatcher(self):
        self._command_dispatcher = commands.CommandDispatcher(
            self.win_id, self.tabbed_browser)
        objreg.register('command-dispatcher',
                        self._command_dispatcher,
                        command_only=True,
                        scope='window', window=self.win_id)

        widget = self.tabbed_browser.widget
        widget.destroyed.connect(
            functools.partial(objreg.delete, 'command-dispatcher',
                              scope='window', window=self.win_id))

    def __repr__(self):
        return utils.get_repr(self)

    @pyqtSlot(str)
    def _on_config_changed(self, option):
        """Resize the completion if related config options changed."""
        if option == 'statusbar.padding':
            self._update_overlay_geometries()
        elif option == 'downloads.position':
            self._add_widgets()
        elif option == 'statusbar.position':
            self._add_widgets()
            self._update_overlay_geometries()
        elif option == 'window.hide_decoration':
            self._set_decoration(config.val.window.hide_decoration)

    def _add_widgets(self):
        """Add or readd all widgets to the VBox."""
        self._vbox.removeWidget(self.tabbed_browser.widget)
        self._vbox.removeWidget(self._downloadview)
        self._vbox.removeWidget(self.status)
        widgets = [self.tabbed_browser.widget]  # type: typing.List[QWidget]

        downloads_position = config.val.downloads.position
        if downloads_position == 'top':
            widgets.insert(0, self._downloadview)
        elif downloads_position == 'bottom':
            widgets.append(self._downloadview)
        else:
            raise ValueError("Invalid position {}!".format(downloads_position))

        status_position = config.val.statusbar.position
        if status_position == 'top':
            widgets.insert(0, self.status)
        elif status_position == 'bottom':
            widgets.append(self.status)
        else:
            raise ValueError("Invalid position {}!".format(status_position))

        for widget in widgets:
            self._vbox.addWidget(widget)

    def _load_state_geometry(self):
        """Load the geometry from the state file."""
        try:
            data = configfiles.state['geometry']['mainwindow']
            geom = base64.b64decode(data, validate=True)
        except KeyError:
            # First start
            self._set_default_geometry()
        except binascii.Error:
            log.init.exception("Error while reading geometry")
            self._set_default_geometry()
        else:
            self._load_geometry(geom)

    def _save_geometry(self):
        """Save the window geometry to the state config."""
        data = self.saveGeometry().data()
        geom = base64.b64encode(data).decode('ASCII')
        configfiles.state['geometry']['mainwindow'] = geom

    def _load_geometry(self, geom):
        """Load geometry from a bytes object.

        If loading fails, loads default geometry.
        """
        log.init.debug("Loading mainwindow from {!r}".format(geom))
        ok = self.restoreGeometry(geom)
        if not ok:
            log.init.warning("Error while loading geometry.")
            self._set_default_geometry()

    def _connect_overlay_signals(self):
        """Connect the resize signal and resize everything once."""
        for widget, signal, centered, padding in self._overlays:
            signal.connect(
                functools.partial(self._update_overlay_geometry, widget,
                                  centered, padding))
            self._update_overlay_geometry(widget, centered, padding)

    def _set_default_geometry(self):
        """Set some sensible default geometry."""
        self.setGeometry(QRect(50, 50, 800, 600))

    def _get_object(self, name):
        """Get an object for this window in the object registry."""
        return objreg.get(name, scope='window', window=self.win_id)

    def _connect_signals(self):
        """Connect all mainwindow signals."""
        message_bridge = self._get_object('message-bridge')
        mode_manager = modeman.instance(self.win_id)

        # misc
        self.tabbed_browser.close_window.connect(self.close)
        mode_manager.entered.connect(hints.on_mode_entered)

        # status bar
        mode_manager.entered.connect(self.status.on_mode_entered)
        mode_manager.left.connect(self.status.on_mode_left)
        mode_manager.left.connect(self.status.cmd.on_mode_left)
        mode_manager.left.connect(
            message.global_bridge.mode_left)  # type: ignore[arg-type]

        # commands
        mode_manager.keystring_updated.connect(
            self.status.keystring.on_keystring_updated)
        self.status.cmd.got_cmd[str].connect(  # type: ignore[index]
            self._commandrunner.run_safely)
        self.status.cmd.got_cmd[str, int].connect(  # type: ignore[index]
            self._commandrunner.run_safely)
        self.status.cmd.returnPressed.connect(
            self.tabbed_browser.on_cmd_return_pressed)
        self.status.cmd.got_search.connect(
            self._command_dispatcher.search)

        # key hint popup
        mode_manager.keystring_updated.connect(self._keyhint.update_keyhint)

        # messages
        message.global_bridge.show_message.connect(
            self._messageview.show_message)
        message.global_bridge.flush()
        message.global_bridge.clear_messages.connect(
            self._messageview.clear_messages)

        message_bridge.s_set_text.connect(self.status.set_text)
        message_bridge.s_maybe_reset_text.connect(
            self.status.txt.maybe_reset_text)

        # statusbar
        self.tabbed_browser.current_tab_changed.connect(
            self.status.on_tab_changed)

        self.tabbed_browser.cur_progress.connect(
            self.status.prog.on_load_progress)
        self.tabbed_browser.cur_load_started.connect(
            self.status.prog.on_load_started)

        self.tabbed_browser.cur_scroll_perc_changed.connect(
            self.status.percentage.set_perc)
        self.tabbed_browser.widget.tab_index_changed.connect(
            self.status.tabindex.on_tab_index_changed)

        self.tabbed_browser.cur_url_changed.connect(
            self.status.url.set_url)
        self.tabbed_browser.cur_url_changed.connect(functools.partial(
            self.status.backforward.on_tab_cur_url_changed,
            tabs=self.tabbed_browser))
        self.tabbed_browser.cur_link_hovered.connect(
            self.status.url.set_hover_url)
        self.tabbed_browser.cur_load_status_changed.connect(
            self.status.url.on_load_status_changed)

        self.tabbed_browser.cur_caret_selection_toggled.connect(
            self.status.on_caret_selection_toggled)

        self.tabbed_browser.cur_fullscreen_requested.connect(
            self._on_fullscreen_requested)
        self.tabbed_browser.cur_fullscreen_requested.connect(
            self.status.maybe_hide)

        # downloadview
        self.tabbed_browser.cur_fullscreen_requested.connect(
            self._downloadview.on_fullscreen_requested)

        # command input / completion
        mode_manager.entered.connect(
            self.tabbed_browser.on_mode_entered)
        mode_manager.left.connect(
            self.tabbed_browser.on_mode_left)
        self.status.cmd.clear_completion_selection.connect(
            self._completion.on_clear_completion_selection)
        self.status.cmd.hide_completion.connect(
            self._completion.hide)

    def _set_decoration(self, hidden):
        """Set the visibility of the window decoration via Qt."""
        window_flags = Qt.Window  # type: int
        refresh_window = self.isVisible()
        if hidden:
            window_flags |= Qt.CustomizeWindowHint | Qt.NoDropShadowWindowHint
        self.setWindowFlags(typing.cast(Qt.WindowFlags, window_flags))
        if refresh_window:
            self.show()

    @pyqtSlot(bool)
    def _on_fullscreen_requested(self, on):
        if not config.val.content.fullscreen.window:
            if on:
                self.state_before_fullscreen = self.windowState()
                self.setWindowState(
                    Qt.WindowFullScreen |  # type: ignore[arg-type]
                    self.state_before_fullscreen)  # type: ignore[operator]
            elif self.isFullScreen():
                self.setWindowState(self.state_before_fullscreen)
        log.misc.debug('on: {}, state before fullscreen: {}'.format(
            on, debug.qflags_key(Qt, self.state_before_fullscreen)))

    @cmdutils.register(instance='main-window', scope='window')
    @pyqtSlot()
    def close(self):
        """Close the current window.

        //

        Extend close() so we can register it as a command.
        """
        super().close()

    def resizeEvent(self, e):
        """Extend resizewindow's resizeEvent to adjust completion.

        Args:
            e: The QResizeEvent
        """
        super().resizeEvent(e)
        self._update_overlay_geometries()
        self._downloadview.updateGeometry()
        self.tabbed_browser.widget.tabBar().refresh()

    def showEvent(self, e):
        """Extend showEvent to register us as the last-visible-main-window.

        Args:
            e: The QShowEvent
        """
        super().showEvent(e)
        objreg.register('last-visible-main-window', self, update=True)

<<<<<<< HEAD
    def _confirm_quit(self):
        """Confirm that this window should be closed.
=======
    def _do_close(self):
        """Helper function for closeEvent."""
        try:
            last_visible = objreg.get('last-visible-main-window')
            if self is last_visible:
                objreg.delete('last-visible-main-window')
        except KeyError:
            pass
        objreg.get('session-manager').save_last_window_session()
        self._save_geometry()

        # Wipe private data if we close the last private window, but there are
        # still other windows
        if (
                self.private and
                len(objreg.window_registry) > 1 and
                len([window for window in objreg.window_registry.values()
                     if window.private]) == 1
        ):
            log.destroy.debug("Wiping private data before closing last "
                              "private window")
            websettings.clear_private_data()

        log.destroy.debug("Closing window {}".format(self.win_id))
        self.tabbed_browser.shutdown()
>>>>>>> 9c6980dc

        Return:
            True if closing is okay, False if a closeEvent should be ignored.
        """
        tab_count = self.tabbed_browser.widget.count()
        download_count = self._download_model.running_downloads()
        quit_texts = []
        # Ask if multiple-tabs are open
        if 'multiple-tabs' in config.val.confirm_quit and tab_count > 1:
            quit_texts.append("{} tabs are open.".format(tab_count))
        # Ask if multiple downloads running
        if 'downloads' in config.val.confirm_quit and download_count > 0:
            quit_texts.append("{} {} running.".format(
                download_count,
                "download is" if download_count == 1 else "downloads are"))
        # Process all quit messages that user must confirm
        if quit_texts or 'always' in config.val.confirm_quit:
            msg = jinja.environment.from_string("""
                <ul>
                {% for text in quit_texts %}
                   <li>{{text}}</li>
                {% endfor %}
                </ul>
            """.strip()).render(quit_texts=quit_texts)
            confirmed = message.ask('Really quit?', msg,
                                    mode=usertypes.PromptMode.yesno,
                                    default=True)

            # Stop asking if the user cancels
            if not confirmed:
                log.destroy.debug("Cancelling closing of window {}".format(
                    self.win_id))
                return False

        return True

    def closeEvent(self, e):
        """Override closeEvent to display a confirmation if needed."""
        if crashsignal.crash_handler.is_crashing:
            e.accept()
            return

        if not self._confirm_quit():
            e.ignore()
            return

        e.accept()

        try:
            last_visible = objreg.get('last-visible-main-window')
            if self is last_visible:
                objreg.delete('last-visible-main-window')
        except KeyError:
            pass

        sessions.session_manager.save_last_window_session()
        self._save_geometry()

        log.destroy.debug("Closing window {}".format(self.win_id))
        self.tabbed_browser.shutdown()<|MERGE_RESOLUTION|>--- conflicted
+++ resolved
@@ -32,11 +32,7 @@
 
 from qutebrowser.commands import runners
 from qutebrowser.api import cmdutils
-<<<<<<< HEAD
-from qutebrowser.config import config, configfiles, stylesheet
-=======
-from qutebrowser.config import config, configfiles, websettings
->>>>>>> 9c6980dc
+from qutebrowser.config import config, configfiles, stylesheet, websettings
 from qutebrowser.utils import (message, log, usertypes, qtutils, objreg, utils,
                                jinja, debug)
 from qutebrowser.mainwindow import messageview, prompt
@@ -235,23 +231,11 @@
         self._downloadview = downloadview.DownloadView(
             model=self._download_model)
 
-<<<<<<< HEAD
-        self._private = config.val.content.private_browsing or private
+        self.private = config.val.content.private_browsing or private
 
         self.tabbed_browser = tabbedbrowser.TabbedBrowser(
             win_id=self.win_id, private=self._private, parent=self
         )  # type: tabbedbrowser.TabbedBrowser
-=======
-        if config.val.content.private_browsing:
-            # This setting always trumps what's passed in.
-            private = True
-        else:
-            private = bool(private)
-        self.private = private
-        self.tabbed_browser = tabbedbrowser.TabbedBrowser(win_id=self.win_id,
-                                                          private=private,
-                                                          parent=self)
->>>>>>> 9c6980dc
         objreg.register('tabbed-browser', self.tabbed_browser, scope='window',
                         window=self.win_id)
         self._init_command_dispatcher()
@@ -645,36 +629,8 @@
         super().showEvent(e)
         objreg.register('last-visible-main-window', self, update=True)
 
-<<<<<<< HEAD
     def _confirm_quit(self):
         """Confirm that this window should be closed.
-=======
-    def _do_close(self):
-        """Helper function for closeEvent."""
-        try:
-            last_visible = objreg.get('last-visible-main-window')
-            if self is last_visible:
-                objreg.delete('last-visible-main-window')
-        except KeyError:
-            pass
-        objreg.get('session-manager').save_last_window_session()
-        self._save_geometry()
-
-        # Wipe private data if we close the last private window, but there are
-        # still other windows
-        if (
-                self.private and
-                len(objreg.window_registry) > 1 and
-                len([window for window in objreg.window_registry.values()
-                     if window.private]) == 1
-        ):
-            log.destroy.debug("Wiping private data before closing last "
-                              "private window")
-            websettings.clear_private_data()
-
-        log.destroy.debug("Closing window {}".format(self.win_id))
-        self.tabbed_browser.shutdown()
->>>>>>> 9c6980dc
 
         Return:
             True if closing is okay, False if a closeEvent should be ignored.
@@ -733,5 +689,17 @@
         sessions.session_manager.save_last_window_session()
         self._save_geometry()
 
+        # Wipe private data if we close the last private window, but there are
+        # still other windows
+        if (
+                self.private and
+                len(objreg.window_registry) > 1 and
+                len([window for window in objreg.window_registry.values()
+                     if window.private]) == 1
+        ):
+            log.destroy.debug("Wiping private data before closing last "
+                              "private window")
+            websettings.clear_private_data()
+
         log.destroy.debug("Closing window {}".format(self.win_id))
         self.tabbed_browser.shutdown()