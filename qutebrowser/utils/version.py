--- conflicted
+++ resolved
@@ -358,11 +358,7 @@
         ('jinja2', ['__version__']),
         ('pygments', ['__version__']),
         ('yaml', ['__version__']),
-<<<<<<< HEAD
         ('adblock', ['__version__'], "0.3.2"),
-        ('cssutils', ['__version__']),
-=======
->>>>>>> 31cd4146
         ('attr', ['__version__']),
         ('PyQt5.QtWebEngineWidgets', []),
         ('PyQt5.QtWebEngine', ['PYQT_WEBENGINE_VERSION_STR']),
