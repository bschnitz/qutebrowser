--- conflicted
+++ resolved
@@ -560,11 +560,7 @@
             ('jinja2', True),
             ('pygments', True),
             ('yaml', True),
-<<<<<<< HEAD
             ('adblock', True),
-            ('cssutils', True),
-=======
->>>>>>> 31cd4146
             ('attr', True),
             ('PyQt5.QtWebEngineWidgets', True),
             ('PyQt5.QtWebEngine', True),
@@ -640,11 +636,7 @@
 
     @pytest.mark.parametrize('module, idx, expected', [
         ('colorama', 1, 'colorama: no'),
-<<<<<<< HEAD
         ('adblock', 6, 'adblock: no'),
-        ('cssutils', 7, 'cssutils: no'),
-=======
->>>>>>> 31cd4146
     ])
     def test_missing_module(self, module, idx, expected, import_fake):
         """Test with a module missing.
@@ -694,11 +686,7 @@
         ('jinja2', True),
         ('pygments', True),
         ('yaml', True),
-<<<<<<< HEAD
         ('adblock', True),
-        ('cssutils', True),
-=======
->>>>>>> 31cd4146
         ('attr', True),
     ])
     def test_existing_attributes(self, name, has_version):
