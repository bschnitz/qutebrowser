--- conflicted
+++ resolved
@@ -28,11 +28,7 @@
 import re
 import shlex
 import math
-<<<<<<< HEAD
-import zipfile
 import operator
-=======
->>>>>>> fca59c1a
 
 from PyQt5.QtCore import QUrl, QRect
 from PyQt5.QtGui import QClipboard
